# Copyright (C) 2018 The Android Open Source Project
#
# Licensed under the Apache License, Version 2.0 (the "License");
# you may not use this file except in compliance with the License.
# You may obtain a copy of the License at
#
#      http://www.apache.org/licenses/LICENSE-2.0
#
# Unless required by applicable law or agreed to in writing, software
# distributed under the License is distributed on an "AS IS" BASIS,
# WITHOUT WARRANTIES OR CONDITIONS OF ANY KIND, either express or implied.
# See the License for the specific language governing permissions and
# limitations under the License.
"""Tool functions to deal with files."""

import datetime
import os
from pathlib import Path
import textwrap

# pylint: disable=import-error
from google.protobuf import text_format  # type: ignore

# pylint: disable=import-error
import metadata_pb2  # type: ignore

ANDROID_TOP = Path(os.environ.get('ANDROID_BUILD_TOP', os.getcwd()))
EXTERNAL_PATH = ANDROID_TOP / 'external'

METADATA_FILENAME = 'METADATA'


def get_absolute_project_path(proj_path: Path) -> Path:
    """Gets absolute path of a project.

    Path resolution starts from external/.
    """
    return EXTERNAL_PATH / proj_path


def get_metadata_path(proj_path: Path) -> Path:
    """Gets the absolute path of METADATA for a project."""
    return get_absolute_project_path(proj_path) / METADATA_FILENAME


def get_relative_project_path(proj_path: Path) -> Path:
    """Gets the relative path of a project starting from external/."""
    return get_absolute_project_path(proj_path).relative_to(EXTERNAL_PATH)


def read_metadata(proj_path: Path) -> metadata_pb2.MetaData:
    """Reads and parses METADATA file for a project.

    Args:
      proj_path: Path to the project.

    Returns:
      Parsed MetaData proto.

    Raises:
      text_format.ParseError: Occurred when the METADATA file is invalid.
      FileNotFoundError: Occurred when METADATA file is not found.
    """

    with get_metadata_path(proj_path).open('r') as metadata_file:
        metadata = metadata_file.read()
        return text_format.Parse(metadata, metadata_pb2.MetaData())


def write_metadata(proj_path: Path, metadata: metadata_pb2.MetaData, keep_date: bool) -> None:
    """Writes updated METADATA file for a project.

    This function updates last_upgrade_date in metadata and write to the project
    directory.

    Args:
      proj_path: Path to the project.
      metadata: The MetaData proto to write.
      keep_date: Do not change date.
    """

    if not keep_date:
        date = metadata.third_party.last_upgrade_date
        now = datetime.datetime.now()
        date.year = now.year
        date.month = now.month
        date.day = now.day
<<<<<<< HEAD
    rel_proj_path = get_relative_project_path(proj_path)
=======
    try:
        rel_proj_path = str(get_relative_project_path(proj_path))
    except ValueError:
        # Absolute paths to other trees will not be relative to our tree. There are
        # not portable instructions for upgrading that project, since the path will
        # differ between machines (or checkouts).
        rel_proj_path = "<absolute path to project>"
>>>>>>> 6ebfbe93
    usage_hint = textwrap.dedent(f"""\
    # This project was upgraded with external_updater.
    # Usage: tools/external_updater/updater.sh update {rel_proj_path}
    # For more info, check https://cs.android.com/android/platform/superproject/+/master:tools/external_updater/README.md

    """)
    text_metadata = usage_hint + text_format.MessageToString(metadata)
    with get_metadata_path(proj_path).open('w') as metadata_file:
        if metadata.third_party.license_type == metadata_pb2.LicenseType.BY_EXCEPTION_ONLY:
           metadata_file.write(textwrap.dedent("""\
            # THIS PACKAGE HAS SPECIAL LICENSING CONDITIONS. PLEASE
            # CONSULT THE OWNERS AND opensource-licensing@google.com BEFORE
            # DEPENDING ON IT IN YOUR PROJECT.

            """))
        metadata_file.write(text_metadata)<|MERGE_RESOLUTION|>--- conflicted
+++ resolved
@@ -48,6 +48,31 @@
     return get_absolute_project_path(proj_path).relative_to(EXTERNAL_PATH)
 
 
+def canonicalize_project_path(proj_path: Path) -> Path:
+  """Returns the canonical representation of the project path.
+
+  For paths that are in the same tree as external_updater (the common case), the
+  canonical path is the path of the project relative to //external.
+
+  For paths that are in a different tree (an uncommon case used for updating projects
+  in other builds such as the NDK), the canonical path is the absolute path.
+  """
+  try:
+      return get_relative_project_path(proj_path)
+  except ValueError:
+      # A less common use case, but the path might be to a non-local tree, in which case
+      # the path will not be relative to our tree. This happens when using
+      # external_updater in another project like the NDK or rr.
+      if proj_path.is_absolute():
+        return proj_path
+
+      # Not relative to //external, and not an absolute path. This case hasn't existed
+      # before, so it has no canonical form.
+      raise ValueError(
+        f"{proj_path} must be either an absolute path or relative to {EXTERNAL_PATH}"
+      )
+
+
 def read_metadata(proj_path: Path) -> metadata_pb2.MetaData:
     """Reads and parses METADATA file for a project.
 
@@ -85,9 +110,6 @@
         date.year = now.year
         date.month = now.month
         date.day = now.day
-<<<<<<< HEAD
-    rel_proj_path = get_relative_project_path(proj_path)
-=======
     try:
         rel_proj_path = str(get_relative_project_path(proj_path))
     except ValueError:
@@ -95,7 +117,6 @@
         # not portable instructions for upgrading that project, since the path will
         # differ between machines (or checkouts).
         rel_proj_path = "<absolute path to project>"
->>>>>>> 6ebfbe93
     usage_hint = textwrap.dedent(f"""\
     # This project was upgraded with external_updater.
     # Usage: tools/external_updater/updater.sh update {rel_proj_path}
