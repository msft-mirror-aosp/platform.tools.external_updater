--- conflicted
+++ resolved
@@ -198,8 +198,6 @@
     subprocess.run(cmd, cwd=proj_path, check=True)
 
 
-<<<<<<< HEAD
-=======
 def tree_uses_pore(proj_path: Path) -> bool:
     """Returns True if the tree uses pore rather than repo.
 
@@ -217,10 +215,12 @@
     return tree_uses_pore(proj_path.parent)
 
 
->>>>>>> 6ebfbe93
 def start_branch(proj_path: Path, branch_name: str) -> None:
     """Starts a new repo branch."""
-    cmd = ['repo', 'start', branch_name]
+    repo = 'repo'
+    if tree_uses_pore(proj_path):
+        repo = 'pore'
+    cmd = [repo, 'start', branch_name]
     subprocess.run(cmd, cwd=proj_path, check=True)
 
 
